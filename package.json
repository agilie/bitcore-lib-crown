--- conflicted
+++ resolved
@@ -1,10 +1,6 @@
 {
   "name": "bitcore-lib-crown",
-<<<<<<< HEAD
-  "version": "0.4.0",
-=======
-  "version": "0.2.2",
->>>>>>> d26131e6
+  "version": "0.4.1",
   "publishConfig": {
     "tag": "next"
   },
